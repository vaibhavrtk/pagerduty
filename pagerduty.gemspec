# frozen_string_literal: true

lib = File.expand_path("lib", __dir__)
$LOAD_PATH.unshift(lib) unless $LOAD_PATH.include?(lib)
require "pagerduty/version"

Gem::Specification.new do |gem|
  gem.name          = "pagerduty"
  gem.version       = Pagerduty::VERSION
  gem.authors       = ["Charlie Somerville", "Orien Madgwick"]
  gem.email         = ["charlie@charliesomerville.com", "_@orien.io"]
  gem.description   =
    "Provides a lightweight interface for calling the PagerDuty Integration API"
  gem.summary       = "Pagerduty Integration API client library"
  gem.homepage      = "http://github.com/envato/pagerduty"
  gem.license       = "MIT"

<<<<<<< HEAD
  gem.post_install_message = %(
If upgrading to pagerduty 3.0.0 please note the API changes:
https://github.com/envato/pagerduty#upgrading-to-version-300
  )

=======
>>>>>>> 09806a19
  gem.files         = `git ls-files`.split($/)
  gem.executables   = gem.files.grep(%r{^bin/}).map { |f| File.basename(f) }
  gem.test_files    = gem.files.grep(%r{^(test|spec|features)/})
  gem.require_paths = ["lib"]

  gem.add_runtime_dependency "json", ">= 1.7.7"
  gem.add_development_dependency "bundler"
  gem.add_development_dependency "rake"
  gem.add_development_dependency "rspec-given"
  gem.add_development_dependency "rubocop"
end<|MERGE_RESOLUTION|>--- conflicted
+++ resolved
@@ -15,14 +15,11 @@
   gem.homepage      = "http://github.com/envato/pagerduty"
   gem.license       = "MIT"
 
-<<<<<<< HEAD
   gem.post_install_message = %(
 If upgrading to pagerduty 3.0.0 please note the API changes:
 https://github.com/envato/pagerduty#upgrading-to-version-300
   )
 
-=======
->>>>>>> 09806a19
   gem.files         = `git ls-files`.split($/)
   gem.executables   = gem.files.grep(%r{^bin/}).map { |f| File.basename(f) }
   gem.test_files    = gem.files.grep(%r{^(test|spec|features)/})
