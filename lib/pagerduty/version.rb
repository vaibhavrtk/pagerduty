--- conflicted
+++ resolved
@@ -1,9 +1,5 @@
 # frozen_string_literal: true
 
 class Pagerduty
-<<<<<<< HEAD
-  VERSION = "3.0.0".freeze
-=======
-  VERSION = "2.1.2"
->>>>>>> 09806a19
+  VERSION = "3.0.0"
 end