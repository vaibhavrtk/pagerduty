# frozen_string_literal: true

require "json"
require "net/https"

class Pagerduty
  # @api private
  class HttpTransport
    HOST = "events.pagerduty.com"
    PORT = 443
<<<<<<< HEAD
    PATH = "/v2/enqueue".freeze
=======
    PATH = "/generic/2010-04-15/create_event.json"
>>>>>>> 09806a19

    def initialize(options = {})
      @options = options
    end

    def send_payload(payload = {})
      response = post payload.to_json
      response.error! unless transported?(response)
      JSON.parse(response.body)
    end

    private

    def post(payload)
      post = Net::HTTP::Post.new(PATH)
      post.body = payload
      http.request(post)
    end

    def http
      http = http_proxy.new(HOST, PORT)
      http.use_ssl = true
      http.verify_mode = OpenSSL::SSL::VERIFY_PEER
      http.open_timeout = 60
      http.read_timeout = 60
      http
    end

    def http_proxy
      Net::HTTP.Proxy(
        @options[:proxy_host],
        @options[:proxy_port],
        @options[:proxy_username],
        @options[:proxy_password],
      )
    end

    def transported?(response)
      response.is_a?(Net::HTTPSuccess) || response.is_a?(Net::HTTPRedirection)
    end
  end
end<|MERGE_RESOLUTION|>--- conflicted
+++ resolved
@@ -8,11 +8,7 @@
   class HttpTransport
     HOST = "events.pagerduty.com"
     PORT = 443
-<<<<<<< HEAD
-    PATH = "/v2/enqueue".freeze
-=======
-    PATH = "/generic/2010-04-15/create_event.json"
->>>>>>> 09806a19
+    PATH = "/v2/enqueue"
 
     def initialize(options = {})
       @options = options
