# frozen_string_literal: true

require "pagerduty/version"
require "pagerduty/http_transport"

class PagerdutyException < StandardError
  attr_reader :pagerduty_instance, :api_response

  def initialize(instance, response, message)
    super(message)
    @pagerduty_instance = instance
    @api_response = response
  end
end

class Pagerduty
  attr_reader :routing_key

  # @param [String] routing_key The GUID of one of your
  #   Events API V3 integrations. This is the "Integration Key" listed on
  #   the Events API V3 integration's detail page.
  #
  # @option options [String] :proxy_host The DNS name or IP address of the
  #   proxy host. If nil or unprovided a proxy will not be used.
  #
  # @option options [String] :proxy_port The port to use to access the proxy.
  #
  # @option options [String] :proxy_username username if authorization is
  #   required to use the proxy.
  #
  # @option options [String] :proxy_password password if authorization is
  #   required to use the proxy.
  #
  def initialize(routing_key, options = {})
    @routing_key = routing_key
    @transport = transport_from_options(options)
  end

  # Send PagerDuty a trigger event to report a new or ongoing problem. When
  # PagerDuty receives a trigger event, it will either open a new incident, or
  # add a new trigger log entry to an existing incident, depending on the
  # provided dedup_key.
  #
  # @option options [String] :dedup_key Identifies the incident to which
  #   this trigger event should be applied. If there's no open (i.e. unresolved)
  #   incident with this key, a new one will be created. If there's already an
  #   open incident with a matching key, this event will be appended to that
  #   incident's log. The event key provides an easy way to "de-dup" problem
  #   reports. If this field isn't provided, PagerDuty will automatically open a
  #   new incident with a unique key.
  #
  # @option options [String] :dedup_key Deduplication key for correlating
  #   triggers and resolves. The maximum permitted length of this property
  #   is 255 characters.
  #
  # @option options.payload [String] :summary A brief text summary of the event,
  #   used to generate the summaries/titles of any associated alerts.
  #
  # @option options.payload [String] :source The unique location of the affected
  #   system, preferably a hostname or FQDN.
  #
  # @option options.payload [String] :severity The unique location of the
  #   affected system, preferably a hostname or FQDN.
  #
  # @option options.payload [String] :timestamp The time at which the emitting
  #   tool detected or generated the event.
  #
  # @option options.payload [String] :component Component of the source machine
  #   that is responsible for the event, for example mysql or eth0
  #
  # @option options.payload [String] :group Logical grouping of components of a
  #   service, for example app-stack
  #
  # @option options.payload [String] :class The class/type of the event, for
  #   example ping failure or cpu load
  #
  # @option options.payload [Hash] :custom_details Additional details about the
  #   event and affected system
  #
  # @option options [Array] :images List of images to include.
  #
  # @option options [Array] :links List of links to include.
  #
  # @return [PagerdutyIncident] The triggered incident.
  #
  # @raise [PagerdutyException] If PagerDuty responds with a status that is not
  #   "success"
  #
  # @raise [ArgumentError] If options hash is nil
  #
  def trigger(options)
    raise ArgumentError, "options hash is nil" if options.nil?
    resp = api_call("trigger", options)
    ensure_success(resp)
    PagerdutyIncident.new(
      routing_key,
      resp["dedup_key"],
      transport: @transport,
    )
  end

  # @param [String] dedup_key The unique identifier for the incident.
  #
  # @return [PagerdutyIncident] The incident referenced by the key.
  #
  # @raise [ArgumentError] If dedup_key is nil
  #
<<<<<<< HEAD
  def get_incident(dedup_key)
    raise ArgumentError, "dedup_key is nil" if dedup_key.nil?
=======
  def get_incident(incident_key)
    raise ArgumentError, "incident_key is nil" if incident_key.nil?

>>>>>>> 09806a19
    PagerdutyIncident.new(
      routing_key,
      dedup_key,
      transport: @transport,
    )
  end

  protected

<<<<<<< HEAD
  def api_call(event_action, args)
    payload = {
      routing_key: routing_key, event_action: event_action,
      dedup_key: args.delete(:dedup_key), payload: args,
      images: args.delete(:images), links: args.delete(:links),
      client: args.delete(:client), client_url: args.delete(:client_url)
    }

    # Necessary since new API V3 does not allow the
    # payload array on 'acknowledge' || 'resolve' events
    payload.delete(:payload) if payload[:payload].empty?

    @transport.send_payload(payload)
=======
  def api_call(event_type, args)
    args = args.merge(
      service_key: service_key,
      event_type:  event_type,
    )
    @transport.send_payload(args)
>>>>>>> 09806a19
  end

  def ensure_success(response)
    unless response["status"] == "success"
      raise PagerdutyException.new(self, response, response["message"])
    end
  end

  private

  # @api private
  def transport_from_options(options = {})
    options[:transport] || Pagerduty::HttpTransport.new(options)
  end
end

class PagerdutyIncident < Pagerduty
  attr_reader :dedup_key

  # @param [String] routing_key The GUID of one of your Events API
  #   V2 integrations. This is the "Integration Key" listed on the
  #   Events API V2 integration's detail page.
  #
  # @param [String] dedup_key The unique identifier for the incident.
  #
  def initialize(routing_key, dedup_key, options = {})
    super routing_key, options
    @dedup_key = dedup_key
  end

  # @param (see Pagerduty#trigger)
  # @option (see Pagerduty#trigger)
  def trigger(options)
    super({ dedup_key: dedup_key }.merge(options))
  end

  # Acknowledge the referenced incident. While an incident is acknowledged, it
  # won't generate any additional notifications, even if it receives new
  # trigger events. Send PagerDuty an acknowledge event when you know someone
  # is presently working on the problem.
  #
  # @return [PagerdutyIncident] self
  #
  # @raise [PagerdutyException] If PagerDuty responds with a status that is not
  #   "success"
  #
  def acknowledge
    modify_incident("acknowledge")
  end

  # Resolve the referenced incident. Once an incident is resolved, it won't
  # generate any additional notifications. New trigger events with the same
  # dedup_key as a resolved incident won't re-open the incident. Instead, a
  # new incident will be created. Send PagerDuty a resolve event when the
  # problem that caused the initial trigger event has been fixed.
  #
  # @return [PagerdutyIncident] self
  #
  # @raise [PagerdutyException] If PagerDuty responds with a status that is not
  #   "success"
  #
  def resolve
    modify_incident("resolve")
  end

  private

  def modify_incident(event_action)
    options = { dedup_key: dedup_key }
    resp = api_call(event_action, options)
    ensure_success(resp)
    self
  end
end<|MERGE_RESOLUTION|>--- conflicted
+++ resolved
@@ -90,6 +90,7 @@
   #
   def trigger(options)
     raise ArgumentError, "options hash is nil" if options.nil?
+
     resp = api_call("trigger", options)
     ensure_success(resp)
     PagerdutyIncident.new(
@@ -105,14 +106,9 @@
   #
   # @raise [ArgumentError] If dedup_key is nil
   #
-<<<<<<< HEAD
   def get_incident(dedup_key)
     raise ArgumentError, "dedup_key is nil" if dedup_key.nil?
-=======
-  def get_incident(incident_key)
-    raise ArgumentError, "incident_key is nil" if incident_key.nil?
-
->>>>>>> 09806a19
+
     PagerdutyIncident.new(
       routing_key,
       dedup_key,
@@ -122,7 +118,6 @@
 
   protected
 
-<<<<<<< HEAD
   def api_call(event_action, args)
     payload = {
       routing_key: routing_key, event_action: event_action,
@@ -136,14 +131,6 @@
     payload.delete(:payload) if payload[:payload].empty?
 
     @transport.send_payload(payload)
-=======
-  def api_call(event_type, args)
-    args = args.merge(
-      service_key: service_key,
-      event_type:  event_type,
-    )
-    @transport.send_payload(args)
->>>>>>> 09806a19
   end
 
   def ensure_success(response)
