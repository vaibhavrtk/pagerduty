--- conflicted
+++ resolved
@@ -101,7 +101,12 @@
     @incident_key = incident_key
   end
 
-<<<<<<< HEAD
+  # @param (see Pagerduty#trigger)
+  # @option (see Pagerduty#trigger)
+  def trigger(description, options = {})
+    super(description, { :incident_key => incident_key }.merge(options))
+  end
+
   # Acknowledge the referenced incident. While an incident is acknowledged, it
   # won't generate any additional notifications, even if it receives new
   # trigger events. Send PagerDuty an acknowledge event when you know someone
@@ -118,14 +123,6 @@
   # @raise [PagerdutyException] If PagerDuty responds with a status that is not
   #   "success"
   #
-=======
-  # @param (see Pagerduty#trigger)
-  # @option (see Pagerduty#trigger)
-  def trigger(description, options = {})
-    super(description, { :incident_key => incident_key }.merge(options))
-  end
-
->>>>>>> 744dba32
   def acknowledge(description = nil, details = nil)
     modify_incident("acknowledge", description, details)
   end
