--- conflicted
+++ resolved
@@ -10,17 +10,7 @@
 Style/AccessModifierIndentation:
   EnforcedStyle: outdent
 
-<<<<<<< HEAD
-Style/Blocks:
-=======
 Style/BlockDelimiters:
-  Description: >-
-                Avoid using {...} for multi-line blocks (multiline chaining is
-                always ugly).
-                Prefer {...} over do...end for single-line blocks.
-  StyleGuide: 'https://github.com/bbatsov/ruby-style-guide#single-line-blocks'
-  Enabled: true
->>>>>>> 57aec7d6
   Exclude:
     - spec/**/*
 
